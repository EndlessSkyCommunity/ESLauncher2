[package]
name = "eslauncher2"
version = "0.9.9"
authors = ["M*C*O <mcofficer@gmx.de>", "EndlessSkyCommunity"]
edition = "2021"
build = "build.rs"
description = "A plugin and game resource manager for Endless Sky"

[package.metadata.bundle]
name = "ESLauncher2"
identifier = "com.github.EndlessSkyCommunity.ESLauncher2"
icon = ["icons/ESLauncher2.icns"]
resources = ["assets", "icons/**/*.png"]
short_description = "Endless Sky Launcher"
osx_minimum_system_version = "10.7"

[dependencies]
anyhow = "1.0"
bitar = { version = "0.12", features = ["rustls-tls"] }
cp_r = "0.5"
dark-light = "1.0"
dmg = "0.1.2"
espim = "0.2"
flate2 = "1.0"
fs_extra = "1.3.0"
futures = "0.3"
<<<<<<< HEAD
iced_aw = { git = "https://github.com/iced-rs/iced_aw.git", rev = "9ed46bffd0d819f22e07db6c282fbef733007df5", default-features = false, features = ["tabs", "icons"] }
=======
iced_aw = { version = "0.12.2", default-features = false, features = [
    "tabs",
] }
iced_dialog = "0.13.0"
lazy_static = "1.5"
>>>>>>> 2b4ddaf6
log = { version = "0.4.22", features = ["std"] }
open = "5"
parking_lot = "0.12"
parse_link_header = "0.4"
platform-dirs = "0.3.0"
progress-streams = "1.1.0"
regex = "1"
rodio = { version = "0.19", default-features = false, features = ["vorbis"] }
serde = { version = "1.0", features = ["derive"] }
serde_json = "1.0"
serde-xml-rs = "0.6"
simplelog = "0.12.2"
tar = "0.4"
time = "0.3"
tokio = { version = "1", default-features = false, features = ["fs"] }
ureq = { version = "2.10", default-features = false, features = ["json", "tls"] }
version = "3"
zip-extract = { version = "0.1.3", default-features = false, features = [
    "deflate",
] }
rfd = { version = "0.14.1", default-features = false, features = [
    "tokio",
    "xdg-portal",
] }

[dependencies.iced]
version = "0.13.1"
default-features = false
features = [
    "web-colors",
    "auto-detect-theme",
    "advanced",
    "image",
    "tokio",
    "tiny-skia"
    #    "wgpu", # TODO: tiny-skia backend panics when elements are resized to 0 width: https://github.com/iced-rs/iced/pull/2977
]

[target.'cfg(windows)'.build-dependencies]
winres = "0.1"

[profile.release]
strip = true
opt-level = 'z' # Optimize for size.
lto = true<|MERGE_RESOLUTION|>--- conflicted
+++ resolved
@@ -24,15 +24,10 @@
 flate2 = "1.0"
 fs_extra = "1.3.0"
 futures = "0.3"
-<<<<<<< HEAD
-iced_aw = { git = "https://github.com/iced-rs/iced_aw.git", rev = "9ed46bffd0d819f22e07db6c282fbef733007df5", default-features = false, features = ["tabs", "icons"] }
-=======
 iced_aw = { version = "0.12.2", default-features = false, features = [
     "tabs",
 ] }
 iced_dialog = "0.13.0"
-lazy_static = "1.5"
->>>>>>> 2b4ddaf6
 log = { version = "0.4.22", features = ["std"] }
 open = "5"
 parking_lot = "0.12"
