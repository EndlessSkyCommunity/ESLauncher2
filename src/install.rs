--- conflicted
+++ resolved
@@ -2,14 +2,10 @@
 use crate::install_frame::{InstanceSource, InstanceSourceType};
 use crate::instance::{Instance, InstanceType};
 use crate::{archive, github};
-<<<<<<< HEAD
 use anyhow::{Context, Result};
 use dmg;
 use fs_extra::dir::{copy, CopyOptions};
-=======
-use anyhow::Result;
 #[cfg(unix)]
->>>>>>> 367d2ddd
 use std::os::unix::fs::PermissionsExt;
 use std::path::PathBuf;
 use std::{fs, io};
@@ -151,12 +147,14 @@
 }
 
 #[cfg(unix)]
-<<<<<<< HEAD
-fn chmod_x(file: &PathBuf) -> Result<()> {
-    Ok(fs::set_permissions(
-        &file,
-        PermissionsExt::from_mode(0o755),
-    )?)
+fn chmod_x(file: &PathBuf) {
+    if let Err(e) = fs::set_permissions(&file, PermissionsExt::from_mode(0o755)) {
+        warn!(
+            "Failed to set executable bit for {}: {}",
+            file.to_string_lossy(),
+            e
+        )
+    }
 }
 
 fn mac_process_zip(archive_path: &PathBuf) -> Result<()> {
@@ -231,14 +229,4 @@
         error!("Deletion of archive file failed! {}", e);
     }
     Ok(())
-=======
-fn chmod_x(file: &PathBuf) {
-    if let Err(e) = fs::set_permissions(&file, PermissionsExt::from_mode(0o755)) {
-        warn!(
-            "Failed to set executable bit for {}: {}",
-            file.to_string_lossy(),
-            e
-        )
-    }
->>>>>>> 367d2ddd
 }