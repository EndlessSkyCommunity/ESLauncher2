#![forbid(unsafe_code)]
#![windows_subsystem = "windows"] // Don't show console on windows

#[macro_use]
extern crate log;
#[macro_use]
extern crate anyhow;
#[macro_use]
extern crate version;

use std::hash::Hash;
use std::path::PathBuf;
use std::sync::mpsc::Sender;
use std::thread;
use std::time::Duration;

use iced::advanced::subscription::EventStream;
use iced::advanced::Hasher;
use iced::widget::{Button, Column, Container, Row, Scrollable, Space, Text};
use iced::{
    alignment, font, Alignment, Application, Command, Element, Font, Length, Subscription, Theme,
};
use iced_aw::{TabLabel, Tabs};
use settings::SettingsMessage;
use std::collections::VecDeque;
use std::sync::Mutex;

use crate::install_frame::InstallFrameMessage;
use crate::instance::{Instance, InstanceMessage, InstanceState, Progress};
use crate::music::{MusicCommand, MusicState};
use crate::plugins_frame::PluginMessage;
use crate::settings::{Settings, SettingsMessage};
use crate::style::{icon_button, log_container, tab_bar};

mod archive;
mod github;
mod install;
mod install_frame;
mod instance;
mod instances_frame;
mod jenkins;
mod logger;
mod music;
mod plugins_frame;
mod settings;
mod style;
mod update;

// Yes, this is terrible abuse of globals.
// I spent hours and hours trying to find a better solution:
// - async_channel
//      Somehow blocks during long operations, so all progress logs arrive after the installation has completed.
//      The messages are sent in time, and the receiving end is a future, so this makes no sense.
// - crossbeam_channel and std::sync::mpsc
//      When receiving in a blocking fashion, closing the window doesn't work; instead, it turns unresponsive.
//      When trying to use try_recv() repeatedly inside futures::stream::poll(),
//      the first non-log that is returned seems to end the stream (no matter what Poll variant it's wrapped in).
// - futures::channel::mpsc
//      send() is async and thus can't be used in the logger.
//      try_send() requires the sender to be mutable (??) and thus can't be used inside log().
//
// Bottom line, this is terrible design with comparatively bad performance, but also the only solution that
// - delivers messages immediately
// - Doesn't block the receiving thread and thus screws over iced's internals
// - Doesn't randomly break after some messages
// so here it will stay.
static MESSAGE_QUEUE: Mutex<VecDeque<Message>> = Mutex::new(VecDeque::new());

pub fn main() -> iced::Result {
    ESLauncher::run(iced::Settings::default())
}

#[derive(Debug)]
struct ESLauncher {
    music_sender: Sender<MusicCommand>,
    install_frame: install_frame::InstallFrame,
    instances_frame: instances_frame::InstancesFrame,
    plugins_frame: plugins_frame::PluginsFrameState,
    message_receiver: MessageReceiver,
    log_buffer: Vec<String>,
    active_tab: Tab,
    settings: Settings,
}

#[derive(Debug, Clone, PartialEq, Eq)]
pub enum Tab {
    Instances,
    Plugins,
    Settings,
}

#[derive(Debug, Clone)]
pub enum Message {
    InstallFrameMessage(InstallFrameMessage),
    InstanceMessage(String, InstanceMessage),
    PluginMessage(String, PluginMessage),
    SettingsMessage(SettingsMessage),
    AddInstance(Box<Instance>),
    RemoveInstance(Option<String>),
    Dummy(()),
    FontLoaded(Result<(), font::Error>),
    MusicMessage(MusicCommand),
    TabSelected(Tab),
    PluginFrameLoaded(Vec<plugins_frame::Plugin>),
    Log(String),
}

impl Application for ESLauncher {
    type Executor = iced::executor::Default;
    type Message = Message;
    type Flags = ();

    fn new(_flag: ()) -> (Self, Command<Message>) {
        logger::init();
        info!("Starting ESLauncher2 v{}", version!());
        if cfg!(target_os = "macos") {
            info!("  running on target environment macos");
        } else if cfg!(target_os = "windows") {
            info!("  running on target environment windows");
        } else if cfg!(target_os = "linux") {
            info!("  running on target environment linux");
        } else {
            info!("  running on target environment other");
        }

        let settings = Settings::load();
        let music_sender = music::spawn(settings.music_state);

        check_for_update();

        let (plugins_frame_state, plugins_frame_cmd) = plugins_frame::PluginsFrameState::new();
        (
            Self {
                music_sender,
                install_frame: install_frame::InstallFrame::default(),
                instances_frame: instances_frame::InstancesFrame::default(),
                plugins_frame: plugins_frame_state,
                message_receiver: MessageReceiver {},
                log_buffer: vec![],
                active_tab: Tab::Instances,
                settings,
            },
            Command::batch(vec![
                plugins_frame_cmd,
                font::load(include_bytes!("../assets/IcoMoon-Free.ttf").as_slice())
                    .map(Message::FontLoaded),
                font::load(include_bytes!("../assets/DejaVuSansMono.ttf").as_slice())
                    .map(Message::FontLoaded),
            ]),
        )
    }

    fn title(&self) -> String {
        format!("ESLauncher2 v{}", version!())
    }

    type Theme = Theme;

    fn update(&mut self, message: Self::Message) -> Command<Message> {
        match message {
            Message::InstallFrameMessage(msg) => {
                return self.install_frame.update(msg, &mut self.settings)
            }
            Message::InstanceMessage(name, msg) => {
                match self.instances_frame.instances.get_mut(&name) {
                    None => error!("Failed to find internal Instance with name {}", &name),
                    Some(instance) => return instance.update(msg),
                }
            }
            Message::PluginMessage(name, msg) => {
                if let plugins_frame::PluginsFrameState::Ready { plugins, .. } =
                    &mut self.plugins_frame
                {
                    match plugins.iter_mut().find(|p| p.name == name) {
                        None => error!("Failed to find internal Plug-In with name {}", name),
                        Some(p) => return p.update(msg),
                    }
                }
            }
<<<<<<< HEAD
            Message::SettingsMessage(msg) => return self.settings.update(msg),
=======
            Message::SettingsMessage(msg) => self.settings.update(msg),
>>>>>>> cad8666d
            Message::AddInstance(instance) => {
                let is_ready = instance.state.is_ready();
                self.instances_frame
                    .instances
                    .insert(instance.name.clone(), *instance);
                if is_ready {
                    instance::perform_save_instances(self.instances_frame.instances.clone());
                };
            }
            Message::RemoveInstance(option) => {
                if let Some(name) = option {
                    self.instances_frame.instances.remove(&name);
                    instance::perform_save_instances(self.instances_frame.instances.clone());
                }
            }
            Message::MusicMessage(cmd) => {
                self.music_sender.send(cmd).ok();
                self.settings.music_state = match cmd {
                    MusicCommand::Pause => MusicState::Paused,
                    MusicCommand::Play => MusicState::Playing,
                    _ => self.settings.music_state,
                };
                self.settings.save();
            }
            Message::TabSelected(active_tab) => self.active_tab = active_tab,
            Message::PluginFrameLoaded(plugins) => {
                self.plugins_frame = plugins_frame::PluginsFrameState::from(plugins);
            }
            Message::Log(line) => self.log_buffer.push(line),
            Message::Dummy(()) => (),
            Message::FontLoaded(_) => (),
        }
        Command::none()
    }

    /// Subscriptions are created from Recipes.
    /// Each Recipe has a hash function, which is used to identify it.
    ///
    /// This function is called on each event loop;
    /// if a Recipe already has a running Subscription (as identified by the hash),
    /// the old Subscription will keep running, otherwise a new one will be created.
    ///
    /// Having to clone the receiver is unfortunate, but there aren't actually multiple receivers being used:
    /// the first the Subscription never stops returning values (unless something catastrophic happens),
    /// so the cloned Recipe just gets dropped without being turned into a Subscription.
    fn subscription(&self) -> Subscription<Message> {
        Subscription::from_recipe(self.message_receiver.clone())
    }

    fn view(&self) -> Element<'_, Self::Message> {
        let tabs = Tabs::new(Message::TabSelected)
            .push::<Element<'_, Message>>(
                Tab::Instances,
                TabLabel::Text("Instances".into()),
                iced::widget::column([
                    iced::widget::horizontal_rule(2).into(),
                    Row::new()
                        .push(self.instances_frame.view())
                        .push(iced::widget::vertical_rule(2))
                        .push(self.install_frame.view().map(Message::InstallFrameMessage))
                        .spacing(10)
                        .padding(iced::Padding {
                            top: 0.0,
                            right: 15.0,
                            bottom: 0.0,
                            left: 15.0,
                        })
                        .into(),
                ])
                .into(),
            )
            .push(
                Tab::Plugins,
                TabLabel::Text("Plugins".into()),
                iced::widget::column([
                    iced::widget::horizontal_rule(2).into(),
                    self.plugins_frame.view().into(),
                ]),
            )
            .push(
                Tab::Settings,
                TabLabel::Text("Settings".into()),
                self.settings.view(),
            )
            .set_active_tab(&self.active_tab)
            .tab_bar_style(tab_bar());

        let logbox = self.log_buffer.iter().fold(
            Column::new()
                .spacing(1)
                .padding(15)
                .align_items(Alignment::Start),
            |column, log| {
                column.push(
                    Container::new(
                        Text::new(log)
                            .size(11)
                            .font(Font::with_name("DejaVu Sans Mono"))
                            .horizontal_alignment(alignment::Horizontal::Left),
                    )
                    .style(log_container(log))
                    .width(Length::Fill),
                )
            },
        );

        let content = Column::new()
            .align_items(Alignment::Center)
            .push(tabs.height(Length::FillPortion(3)))
            .push(
                iced::widget::container(iced::widget::horizontal_rule(2)).padding(iced::Padding {
                    top: 0.0,
                    right: 10.0,
                    bottom: 0.0,
                    left: 10.0,
                }),
            )
            .push(
                Scrollable::new(logbox)
                    .width(Length::Fill)
                    .height(Length::FillPortion(1)),
            ); // TODO: Autoscroll this to bottom. https://github.com/hecrj/iced/issues/307

        let music_controls = Row::new()
            .width(Length::Fill)
            .align_items(Alignment::Center)
            .padding(8)
            .push(Space::new(Length::Fill, Length::Shrink))
            .push(
                Button::new(match self.settings.music_state {
                    MusicState::Playing => style::pause_icon(),
                    MusicState::Paused => style::play_icon(),
                })
                .style(icon_button())
                .on_press(Message::MusicMessage(
                    match self.settings.music_state {
                        MusicState::Playing => MusicCommand::Pause,
                        MusicState::Paused => MusicCommand::Play,
                    },
                )),
            )
            .push(Text::new("Endless Sky Prototype by JimmyZenith").size(13));

        Container::new(
            Column::new()
                .align_items(Alignment::Start)
                .push(
                    Container::new(content)
                        .width(Length::Fill)
                        .height(Length::Fill)
                        .center_x()
                        .center_y(),
                )
                .push(music_controls.height(Length::Shrink)),
        )
        .width(Length::Fill)
        .height(Length::Fill)
        .into()
    }

    fn theme(&self) -> Self::Theme {
        iced::Theme::custom("LightModified".into(), {
            let mut palette = iced::theme::Palette::LIGHT;
            palette.primary = iced::Color::from_rgb(0.2, 0.2, 0.2);
            palette
        })
    }
}

fn check_for_update() {
    thread::spawn(
        || match github::get_latest_release("EndlessSkyCommunity/ESLauncher2") {
            Ok(tag) => {
                info!("The latest version of ESLauncher2 is {}", tag);
            }
            Err(e) => error!("Failed to fetch latest ESLauncher2 release: {}", e),
        },
    );
}

fn get_data_dir() -> Option<PathBuf> {
    Some(platform_dirs::AppDirs::new(Some("ESLauncher2"), false)?.data_dir)
}

#[derive(Debug, Clone)]
pub struct MessageReceiver {}

impl iced::advanced::subscription::Recipe for MessageReceiver {
    type Output = Message;

    fn hash(&self, state: &mut Hasher) {
        std::any::TypeId::of::<Self>().hash(state);
    }

    fn stream(
        self: Box<Self>,
        _input: EventStream,
    ) -> futures::stream::BoxStream<'static, Self::Output> {
        Box::pin(futures::stream::unfold(0, |state| async move {
            let mut interval = tokio::time::interval(Duration::from_millis(10));
            loop {
                interval.tick().await;
                if let Some(msg) = MESSAGE_QUEUE
                    .try_lock()
                    .ok()
                    .and_then(|mut q| q.pop_front())
                {
                    return Some((msg, state));
                }
            }
        }))
    }
}

pub fn send_message(message: Message) {
    match crate::MESSAGE_QUEUE.lock() {
        Ok(mut queue) => queue.push_back(message),
        Err(e) => {
            // Don't use an error log here because that may cause an endless loop of logs
            eprintln!(
                "Failed to lock message queue:\n{e}\nThe message was as follows:\n{message:#?}"
            );
        }
    }
}

pub fn send_progress_message(instance_name: &str, progress: Progress) {
    send_message(Message::InstanceMessage(
        instance_name.into(),
        InstanceMessage::StateChanged(InstanceState::Working(progress)),
    ));
}<|MERGE_RESOLUTION|>--- conflicted
+++ resolved
@@ -177,11 +177,7 @@
                     }
                 }
             }
-<<<<<<< HEAD
             Message::SettingsMessage(msg) => return self.settings.update(msg),
-=======
-            Message::SettingsMessage(msg) => self.settings.update(msg),
->>>>>>> cad8666d
             Message::AddInstance(instance) => {
                 let is_ready = instance.state.is_ready();
                 self.instances_frame
